-module(poolboy_tests).

-include_lib("eunit/include/eunit.hrl").

pool_test_() ->
    {foreach,
        fun() ->
            error_logger:tty(false)
        end,
        fun(_) ->
            case whereis(poolboy_test) of
                undefined -> ok;
                Pid -> gen_fsm:sync_send_all_state_event(Pid, stop)
            end,
            error_logger:tty(true)
        end,
        [
            {<<"Basic pool operations">>,
                fun pool_startup/0
            },
            {<<"Pool overflow should work">>,
                fun pool_overflow/0
            },
            {<<"Pool behaves when empty">>,
                fun pool_empty/0
            },
            {<<"Pool behaves when empty and oveflow is disabled">>,
                fun pool_empty_no_overflow/0
            },
            {<<"Pool behaves on worker death">>,
                fun worker_death/0
            },
            {<<"Pool behaves when full and a worker dies">>,
                fun worker_death_while_full/0
            },
            {<<"Pool behaves when full, a worker dies and overflow disabled">>,
                fun worker_death_while_full_no_overflow/0
            },
            {<<"Non-blocking pool behaves when full and overflow disabled">>,
                fun pool_full_nonblocking_no_overflow/0
            },
            {<<"Non-blocking pool behaves when full">>,
                fun pool_full_nonblocking/0
            },
            {"Pool behaves right on user death",
                fun user_death/0
            }
        ]
    }.

%% tell a worker to exit and await its impending doom
kill_worker(Pid) ->
    erlang:monitor(process, Pid),
    gen_server:call(Pid, die),
    receive
        {'DOWN', _, process, Pid, _} ->
            ok
    end.

checkin_worker(Pid, Worker) ->
    %% there's no easy way to wait for a checkin to complete, because it's
    %% async and the supervisor may kill the process if it was an overflow
    %% worker. Yhe only solution seems to be a nasty hardcoded sleep.
    poolboy:checkin(Pid, Worker),
    timer:sleep(500).

pool_startup() ->
    %% check basic pool operation
    {ok, Pid} = poolboy:start_link([{name, {local, poolboy_test}},
                                    {worker_module, poolboy_test_worker},
                                    {size, 10}, {max_overflow, 5}]),
    ?assertEqual(10, length(gen_fsm:sync_send_all_state_event(Pid,
                 get_avail_workers))),
    poolboy:checkout(Pid),
    ?assertEqual(9, length(gen_fsm:sync_send_all_state_event(Pid,
                 get_avail_workers))),
    Worker = poolboy:checkout(Pid),
    ?assertEqual(8, length(gen_fsm:sync_send_all_state_event(Pid,
                 get_avail_workers))),
    checkin_worker(Pid, Worker),
    ?assertEqual(9, length(gen_fsm:sync_send_all_state_event(Pid,
<<<<<<< HEAD
                 get_avail_workers))),
=======
                get_avail_workers))),
    ?assertEqual(1, length(gen_fsm:sync_send_all_state_event(Pid,
                get_all_monitors))),
>>>>>>> d27c012e
    ok = gen_fsm:sync_send_all_state_event(Pid, stop).

pool_overflow() ->
    %% check that the pool overflows properly
    {ok, Pid} = poolboy:start_link([{name, {local, poolboy_test}},
                                    {worker_module, poolboy_test_worker},
                                    {size, 5}, {max_overflow, 5}]),
    Workers = [poolboy:checkout(Pid) || _ <- lists:seq(0, 6)],
    ?assertEqual(0, length(gen_fsm:sync_send_all_state_event(Pid,
                 get_avail_workers))),
    ?assertEqual(7, length(gen_fsm:sync_send_all_state_event(Pid,
                 get_all_workers))),
    [A, B, C, D, E, F, G] = Workers,
    checkin_worker(Pid, A),
    checkin_worker(Pid, B),
    ?assertEqual(0, length(gen_fsm:sync_send_all_state_event(Pid,
                 get_avail_workers))),
    ?assertEqual(5, length(gen_fsm:sync_send_all_state_event(Pid,
                 get_all_workers))),
    checkin_worker(Pid, C),
    checkin_worker(Pid, D),
    ?assertEqual(2, length(gen_fsm:sync_send_all_state_event(Pid,
                 get_avail_workers))),
    ?assertEqual(5, length(gen_fsm:sync_send_all_state_event(Pid,
                 get_all_workers))),
    checkin_worker(Pid, E),
    checkin_worker(Pid, F),
    ?assertEqual(4, length(gen_fsm:sync_send_all_state_event(Pid,
                 get_avail_workers))),
    ?assertEqual(5, length(gen_fsm:sync_send_all_state_event(Pid,
                 get_all_workers))),
    checkin_worker(Pid, G),
    ?assertEqual(5, length(gen_fsm:sync_send_all_state_event(Pid,
                 get_avail_workers))),
    ?assertEqual(5, length(gen_fsm:sync_send_all_state_event(Pid,
<<<<<<< HEAD
                 get_all_workers))),
=======
                get_all_workers))),
    ?assertEqual(0, length(gen_fsm:sync_send_all_state_event(Pid,
                get_all_monitors))),
>>>>>>> d27c012e
    ok = gen_fsm:sync_send_all_state_event(Pid, stop).

pool_empty() ->
    %% checks the pool handles the empty condition correctly when overflow is
    %% enabled.
    {ok, Pid} = poolboy:start_link([{name, {local, poolboy_test}},
                                    {worker_module, poolboy_test_worker},
                                    {size, 5}, {max_overflow, 2}]),
    Workers = [poolboy:checkout(Pid) || _ <- lists:seq(0, 6)],
    ?assertEqual(0, length(gen_fsm:sync_send_all_state_event(Pid,
                 get_avail_workers))),
    ?assertEqual(7, length(gen_fsm:sync_send_all_state_event(Pid,
                 get_all_workers))),
    [A, B, C, D, E, F, G] = Workers,
    Self = self(),
    spawn(fun() ->
        Worker = poolboy:checkout(Pid),
        Self ! got_worker,
        checkin_worker(Pid, Worker)
    end),
    %% spawned process should block waiting for worker to be available
    receive
        got_worker -> ?assert(false)
    after
        500 -> ?assert(true)
    end,
    checkin_worker(Pid, A),
    checkin_worker(Pid, B),
    %% spawned process should have been able to obtain a worker
    receive
        got_worker -> ?assert(true)
    after
        500 -> ?assert(false)
    end,
    ?assertEqual(0, length(gen_fsm:sync_send_all_state_event(Pid,
                 get_avail_workers))),
    ?assertEqual(5, length(gen_fsm:sync_send_all_state_event(Pid,
                 get_all_workers))),
    checkin_worker(Pid, C),
    checkin_worker(Pid, D),
    ?assertEqual(2, length(gen_fsm:sync_send_all_state_event(Pid,
                 get_avail_workers))),
    ?assertEqual(5, length(gen_fsm:sync_send_all_state_event(Pid,
                 get_all_workers))),
    checkin_worker(Pid, E),
    checkin_worker(Pid, F),
    ?assertEqual(4, length(gen_fsm:sync_send_all_state_event(Pid,
                 get_avail_workers))),
    ?assertEqual(5, length(gen_fsm:sync_send_all_state_event(Pid,
                 get_all_workers))),
    checkin_worker(Pid, G),
    ?assertEqual(5, length(gen_fsm:sync_send_all_state_event(Pid,
                 get_avail_workers))),
    ?assertEqual(5, length(gen_fsm:sync_send_all_state_event(Pid,
<<<<<<< HEAD
                 get_all_workers))),
=======
                get_all_workers))),
    ?assertEqual(0, length(gen_fsm:sync_send_all_state_event(Pid,
                get_all_monitors))),
>>>>>>> d27c012e
    ok = gen_fsm:sync_send_all_state_event(Pid, stop).

pool_empty_no_overflow() ->
    %% checks the pool handles the empty condition properly when overflow is
    %% disabled
    {ok, Pid} = poolboy:start_link([{name, {local, poolboy_test}},
                                    {worker_module, poolboy_test_worker},
                                    {size, 5}, {max_overflow, 0}]),
    Workers = [poolboy:checkout(Pid) || _ <- lists:seq(0, 4)],
    ?assertEqual(0, length(gen_fsm:sync_send_all_state_event(Pid,
                 get_avail_workers))),
    ?assertEqual(5, length(gen_fsm:sync_send_all_state_event(Pid,
                 get_all_workers))),
    [A, B, C, D, E] = Workers,
    Self = self(),
    spawn(fun() ->
        Worker = poolboy:checkout(Pid),
        Self ! got_worker,
        checkin_worker(Pid, Worker)
    end),
    %% spawned process should block waiting for worker to be available
    receive
        got_worker -> ?assert(false)
    after
        500 -> ?assert(true)
    end,
    checkin_worker(Pid, A),
    checkin_worker(Pid, B),
    %% spawned process should have been able to obtain a worker
    receive
        got_worker -> ?assert(true)
    after
        500 -> ?assert(false)
    end,
    ?assertEqual(2, length(gen_fsm:sync_send_all_state_event(Pid,
                 get_avail_workers))),
    ?assertEqual(5, length(gen_fsm:sync_send_all_state_event(Pid,
                 get_all_workers))),
    checkin_worker(Pid, C),
    checkin_worker(Pid, D),
    ?assertEqual(4, length(gen_fsm:sync_send_all_state_event(Pid,
                 get_avail_workers))),
    ?assertEqual(5, length(gen_fsm:sync_send_all_state_event(Pid,
                 get_all_workers))),
    checkin_worker(Pid, E),
    ?assertEqual(5, length(gen_fsm:sync_send_all_state_event(Pid,
                 get_avail_workers))),
    ?assertEqual(5, length(gen_fsm:sync_send_all_state_event(Pid,
<<<<<<< HEAD
                 get_all_workers))),
=======
                get_all_workers))),
    ?assertEqual(0, length(gen_fsm:sync_send_all_state_event(Pid,
                get_all_monitors))),
>>>>>>> d27c012e
    ok = gen_fsm:sync_send_all_state_event(Pid, stop).

worker_death() ->
    %% this test checks that dead workers are only restarted when the pool is
    %% not full if the overflow count is 0. Meaning, don't restart overflow
    %% workers.
    {ok, Pid} = poolboy:start_link([{name, {local, poolboy_test}},
                                    {worker_module, poolboy_test_worker},
                                    {size, 5}, {max_overflow, 2}]),
    Worker = poolboy:checkout(Pid),
    kill_worker(Worker),
    ?assertEqual(5, length(gen_fsm:sync_send_all_state_event(Pid,
                 get_avail_workers))),
    [A, B, C|_Workers] = [poolboy:checkout(Pid) || _ <- lists:seq(0, 6)],
    ?assertEqual(0, length(gen_fsm:sync_send_all_state_event(Pid,
                 get_avail_workers))),
    ?assertEqual(7, length(gen_fsm:sync_send_all_state_event(Pid,
                 get_all_workers))),
    kill_worker(A),
    ?assertEqual(0, length(gen_fsm:sync_send_all_state_event(Pid,
                 get_avail_workers))),
    ?assertEqual(6, length(gen_fsm:sync_send_all_state_event(Pid,
                 get_all_workers))),
    kill_worker(B),
    kill_worker(C),
    ?assertEqual(1, length(gen_fsm:sync_send_all_state_event(Pid,
                 get_avail_workers))),
    ?assertEqual(5, length(gen_fsm:sync_send_all_state_event(Pid,
<<<<<<< HEAD
                 get_all_workers))),
=======
                get_all_workers))),
    ?assertEqual(4, length(gen_fsm:sync_send_all_state_event(Pid,
                get_all_monitors))),
>>>>>>> d27c012e
    ok = gen_fsm:sync_send_all_state_event(Pid, stop).

worker_death_while_full() ->
    %% this test checks that if a worker dies while the pool is full and there
    %% is a queued checkout, a new worker is started and the checkout
    %serviced. If there are no queued checkouts, a new worker is not started.
    {ok, Pid} = poolboy:start_link([{name, {local, poolboy_test}},
                                    {worker_module, poolboy_test_worker},
                                    {size, 5}, {max_overflow, 2}]),
    Worker = poolboy:checkout(Pid),
    kill_worker(Worker),
    ?assertEqual(5, length(gen_fsm:sync_send_all_state_event(Pid,
                 get_avail_workers))),
    [A, B|_Workers] = [poolboy:checkout(Pid) || _ <- lists:seq(0, 6)],
    ?assertEqual(0, length(gen_fsm:sync_send_all_state_event(Pid,
                 get_avail_workers))),
    ?assertEqual(7, length(gen_fsm:sync_send_all_state_event(Pid,
                 get_all_workers))),
    Self = self(),
    spawn(fun() ->
        poolboy:checkout(Pid),
        Self ! got_worker
        %% XXX don't release the worker. we want to also test
        %% what happens when the worker pool is full and a worker
        %% dies with no queued checkouts.
    end),
    %% spawned process should block waiting for worker to be available
    receive
        got_worker -> ?assert(false)
    after
        500 -> ?assert(true)
    end,
    kill_worker(A),
    %% spawned process should have been able to obtain a worker
    receive
        got_worker -> ?assert(true)
    after
        1000 -> ?assert(false)
    end,
    kill_worker(B),
    ?assertEqual(0, length(gen_fsm:sync_send_all_state_event(Pid,
                 get_avail_workers))),
    ?assertEqual(6, length(gen_fsm:sync_send_all_state_event(Pid,
<<<<<<< HEAD
                 get_all_workers))),
=======
                get_all_workers))),
    ?assertEqual(6, length(gen_fsm:sync_send_all_state_event(Pid,
                get_all_monitors))),
>>>>>>> d27c012e
    ok = gen_fsm:sync_send_all_state_event(Pid, stop).


worker_death_while_full_no_overflow() ->
    %% this test tests that if a worker dies while the pool is full AND
    %% there's no overflow, a new worker is started unconditionally and any
    %% queued checkouts are serviced
    {ok, Pid} = poolboy:start_link([{name, {local, poolboy_test}},
                                    {worker_module, poolboy_test_worker},
                                    {size, 5}, {max_overflow, 0}]),
    Worker = poolboy:checkout(Pid),
    kill_worker(Worker),
    ?assertEqual(5, length(gen_fsm:sync_send_all_state_event(Pid,
                 get_avail_workers))),
    [A, B, C|_Workers] = [poolboy:checkout(Pid) || _ <- lists:seq(0, 4)],
    ?assertEqual(0, length(gen_fsm:sync_send_all_state_event(Pid,
                 get_avail_workers))),
    ?assertEqual(5, length(gen_fsm:sync_send_all_state_event(Pid,
                 get_all_workers))),
    Self = self(),
    spawn(fun() ->
        poolboy:checkout(Pid),
        Self ! got_worker
        %% XXX do not release, need to also test when worker dies
        %% and no checkouts queued
    end),
    %% spawned process should block waiting for worker to be available
    receive
        got_worker -> ?assert(false)
    after
        500 -> ?assert(true)
    end,
    kill_worker(A),
    %% spawned process should have been able to obtain a worker
    receive
        got_worker -> ?assert(true)
    after
        1000 -> ?assert(false)
    end,
    kill_worker(B),
    ?assertEqual(1, length(gen_fsm:sync_send_all_state_event(Pid,
                 get_avail_workers))),
    ?assertEqual(5, length(gen_fsm:sync_send_all_state_event(Pid,
                 get_all_workers))),
    kill_worker(C),
    ?assertEqual(2, length(gen_fsm:sync_send_all_state_event(Pid,
                 get_avail_workers))),
    ?assertEqual(5, length(gen_fsm:sync_send_all_state_event(Pid,
<<<<<<< HEAD
                 get_all_workers))),
=======
                get_all_workers))),
    ?assertEqual(3, length(gen_fsm:sync_send_all_state_event(Pid,
                get_all_monitors))),
>>>>>>> d27c012e

    ok = gen_fsm:sync_send_all_state_event(Pid, stop).

pool_full_nonblocking_no_overflow() ->
    %% check that when the pool is full, checkouts return 'full' when the
    %% option to checkouts nonblocking is enabled.
    {ok, Pid} = poolboy:start_link([{name, {local, poolboy_test}},
                                    {worker_module, poolboy_test_worker},
                                    {size, 5}, {max_overflow, 0}]),
    Workers = [poolboy:checkout(Pid) || _ <- lists:seq(0, 4)],
    ?assertEqual(0, length(gen_fsm:sync_send_all_state_event(Pid,
                 get_avail_workers))),
    ?assertEqual(5, length(gen_fsm:sync_send_all_state_event(Pid,
                 get_all_workers))),
    ?assertEqual(full, poolboy:checkout(Pid, false)),
    ?assertEqual(full, poolboy:checkout(Pid, false)),
    A = hd(Workers),
    checkin_worker(Pid, A),
    ?assertEqual(A, poolboy:checkout(Pid)),
    ?assertEqual(5, length(gen_fsm:sync_send_all_state_event(Pid,
                get_all_monitors))),
    ok = gen_fsm:sync_send_all_state_event(Pid, stop).

pool_full_nonblocking() ->
    %% check that when the pool is full, checkouts return 'full' when the
    %% option to checkouts nonblocking is enabled.
    {ok, Pid} = poolboy:start_link([{name, {local, poolboy_test}},
                                    {worker_module, poolboy_test_worker},
                                    {size, 5}, {max_overflow, 5}]),
    Workers = [poolboy:checkout(Pid) || _ <- lists:seq(0, 9)],
    ?assertEqual(0, length(gen_fsm:sync_send_all_state_event(Pid,
                 get_avail_workers))),
    ?assertEqual(10, length(gen_fsm:sync_send_all_state_event(Pid,
                 get_all_workers))),
    ?assertEqual(full, poolboy:checkout(Pid, false)),
    A = hd(Workers),
    checkin_worker(Pid, A),
    NewWorker = poolboy:checkout(Pid),
    ?assertEqual(false, is_process_alive(A)), %% overflow workers get shut down
    ?assert(is_pid(NewWorker)),
<<<<<<< HEAD
    ?assertEqual(full, poolboy:checkout(Pid, false)),
    ok = gen_fsm:sync_send_all_state_event(Pid, stop).
=======
    ?assertEqual(full, poolboy:checkout(Pid)),
    ?assertEqual(10, length(gen_fsm:sync_send_all_state_event(Pid,
                get_all_monitors))),
    ok = gen_fsm:sync_send_all_state_event(Pid, stop).

user_death() ->
    %% check that a dead user (a process that died with a worker checked out)
    %% causes the pool to dismiss the worker and prune the state space.
    {ok, Pid} = poolboy:start_link([{name, {local, poolboy_test}},
            {worker_module, poolboy_test_worker},
            {size, 5}, {max_overflow, 5}, {checkout_blocks, false}]),
    spawn(fun() ->
                  %% you'll have to pry it from my cold, dead hands
                  poolboy:checkout(Pid),
                  receive after 500 -> exit(normal) end
          end),
    %% on a long enough timeline, the survival rate for everyone drops to zero.
    receive after 1000 -> ok end,
    ?assertEqual(5, length(gen_fsm:sync_send_all_state_event(Pid,
                get_avail_workers))),
    ?assertEqual(5, length(gen_fsm:sync_send_all_state_event(Pid,
                get_all_workers))),
    ?assertEqual(0, length(gen_fsm:sync_send_all_state_event(Pid,
                get_all_monitors))),
    ok = gen_fsm:sync_send_all_state_event(Pid, stop).
    

-endif.
>>>>>>> d27c012e
<|MERGE_RESOLUTION|>--- conflicted
+++ resolved
@@ -1,6 +1,9 @@
 -module(poolboy_tests).
 
 -include_lib("eunit/include/eunit.hrl").
+
+-define(sync(Pid, Event),
+    gen_fsm:sync_send_all_state_event(Pid, Event)).
 
 pool_test_() ->
     {foreach,
@@ -10,7 +13,7 @@
         fun(_) ->
             case whereis(poolboy_test) of
                 undefined -> ok;
-                Pid -> gen_fsm:sync_send_all_state_event(Pid, stop)
+                Pid -> ?sync(Pid, stop)
             end,
             error_logger:tty(true)
         end,
@@ -42,13 +45,13 @@
             {<<"Non-blocking pool behaves when full">>,
                 fun pool_full_nonblocking/0
             },
-            {"Pool behaves right on user death",
-                fun user_death/0
+            {<<"Pool behaves on owner death">>,
+                fun owner_death/0
             }
         ]
     }.
 
-%% tell a worker to exit and await its impending doom
+%% Tell a worker to exit and await its impending doom.
 kill_worker(Pid) ->
     erlang:monitor(process, Pid),
     gen_server:call(Pid, die),
@@ -58,89 +61,63 @@
     end.
 
 checkin_worker(Pid, Worker) ->
-    %% there's no easy way to wait for a checkin to complete, because it's
+    %% There's no easy way to wait for a checkin to complete, because it's
     %% async and the supervisor may kill the process if it was an overflow
-    %% worker. Yhe only solution seems to be a nasty hardcoded sleep.
+    %% worker. The only solution seems to be a nasty hardcoded sleep.
     poolboy:checkin(Pid, Worker),
     timer:sleep(500).
 
 pool_startup() ->
-    %% check basic pool operation
+    %% Check basic pool operation.
     {ok, Pid} = poolboy:start_link([{name, {local, poolboy_test}},
                                     {worker_module, poolboy_test_worker},
                                     {size, 10}, {max_overflow, 5}]),
-    ?assertEqual(10, length(gen_fsm:sync_send_all_state_event(Pid,
-                 get_avail_workers))),
+    ?assertEqual(10, length(?sync(Pid, get_avail_workers))),
     poolboy:checkout(Pid),
-    ?assertEqual(9, length(gen_fsm:sync_send_all_state_event(Pid,
-                 get_avail_workers))),
+    ?assertEqual(9, length(?sync(Pid, get_avail_workers))),
     Worker = poolboy:checkout(Pid),
-    ?assertEqual(8, length(gen_fsm:sync_send_all_state_event(Pid,
-                 get_avail_workers))),
+    ?assertEqual(8, length(?sync(Pid, get_avail_workers))),
     checkin_worker(Pid, Worker),
-    ?assertEqual(9, length(gen_fsm:sync_send_all_state_event(Pid,
-<<<<<<< HEAD
-                 get_avail_workers))),
-=======
-                get_avail_workers))),
-    ?assertEqual(1, length(gen_fsm:sync_send_all_state_event(Pid,
-                get_all_monitors))),
->>>>>>> d27c012e
-    ok = gen_fsm:sync_send_all_state_event(Pid, stop).
+    ?assertEqual(9, length(?sync(Pid, get_avail_workers))),
+    ?assertEqual(1, length(?sync(Pid, get_all_monitors))),
+    ok = ?sync(Pid, stop).
 
 pool_overflow() ->
-    %% check that the pool overflows properly
+    %% Check that the pool overflows properly.
     {ok, Pid} = poolboy:start_link([{name, {local, poolboy_test}},
                                     {worker_module, poolboy_test_worker},
                                     {size, 5}, {max_overflow, 5}]),
     Workers = [poolboy:checkout(Pid) || _ <- lists:seq(0, 6)],
-    ?assertEqual(0, length(gen_fsm:sync_send_all_state_event(Pid,
-                 get_avail_workers))),
-    ?assertEqual(7, length(gen_fsm:sync_send_all_state_event(Pid,
-                 get_all_workers))),
+    ?assertEqual(0, length(?sync(Pid, get_avail_workers))),
+    ?assertEqual(7, length(?sync(Pid, get_all_workers))),
     [A, B, C, D, E, F, G] = Workers,
     checkin_worker(Pid, A),
     checkin_worker(Pid, B),
-    ?assertEqual(0, length(gen_fsm:sync_send_all_state_event(Pid,
-                 get_avail_workers))),
-    ?assertEqual(5, length(gen_fsm:sync_send_all_state_event(Pid,
-                 get_all_workers))),
+    ?assertEqual(0, length(?sync(Pid, get_avail_workers))),
+    ?assertEqual(5, length(?sync(Pid, get_all_workers))),
     checkin_worker(Pid, C),
     checkin_worker(Pid, D),
-    ?assertEqual(2, length(gen_fsm:sync_send_all_state_event(Pid,
-                 get_avail_workers))),
-    ?assertEqual(5, length(gen_fsm:sync_send_all_state_event(Pid,
-                 get_all_workers))),
+    ?assertEqual(2, length(?sync(Pid, get_avail_workers))),
+    ?assertEqual(5, length(?sync(Pid, get_all_workers))),
     checkin_worker(Pid, E),
     checkin_worker(Pid, F),
-    ?assertEqual(4, length(gen_fsm:sync_send_all_state_event(Pid,
-                 get_avail_workers))),
-    ?assertEqual(5, length(gen_fsm:sync_send_all_state_event(Pid,
-                 get_all_workers))),
+    ?assertEqual(4, length(?sync(Pid, get_avail_workers))),
+    ?assertEqual(5, length(?sync(Pid, get_all_workers))),
     checkin_worker(Pid, G),
-    ?assertEqual(5, length(gen_fsm:sync_send_all_state_event(Pid,
-                 get_avail_workers))),
-    ?assertEqual(5, length(gen_fsm:sync_send_all_state_event(Pid,
-<<<<<<< HEAD
-                 get_all_workers))),
-=======
-                get_all_workers))),
-    ?assertEqual(0, length(gen_fsm:sync_send_all_state_event(Pid,
-                get_all_monitors))),
->>>>>>> d27c012e
-    ok = gen_fsm:sync_send_all_state_event(Pid, stop).
+    ?assertEqual(5, length(?sync(Pid, get_avail_workers))),
+    ?assertEqual(5, length(?sync(Pid, get_all_workers))),
+    ?assertEqual(0, length(?sync(Pid, get_all_monitors))),
+    ok = ?sync(Pid, stop).
 
 pool_empty() ->
-    %% checks the pool handles the empty condition correctly when overflow is
-    %% enabled.
+    %% Checks that the the pool handles the empty condition correctly when
+    %% overflow is enabled.
     {ok, Pid} = poolboy:start_link([{name, {local, poolboy_test}},
                                     {worker_module, poolboy_test_worker},
                                     {size, 5}, {max_overflow, 2}]),
     Workers = [poolboy:checkout(Pid) || _ <- lists:seq(0, 6)],
-    ?assertEqual(0, length(gen_fsm:sync_send_all_state_event(Pid,
-                 get_avail_workers))),
-    ?assertEqual(7, length(gen_fsm:sync_send_all_state_event(Pid,
-                 get_all_workers))),
+    ?assertEqual(0, length(?sync(Pid, get_avail_workers))),
+    ?assertEqual(7, length(?sync(Pid, get_all_workers))),
     [A, B, C, D, E, F, G] = Workers,
     Self = self(),
     spawn(fun() ->
@@ -148,7 +125,8 @@
         Self ! got_worker,
         checkin_worker(Pid, Worker)
     end),
-    %% spawned process should block waiting for worker to be available
+
+    %% Spawned process should block waiting for worker to be available.
     receive
         got_worker -> ?assert(false)
     after
@@ -156,52 +134,38 @@
     end,
     checkin_worker(Pid, A),
     checkin_worker(Pid, B),
-    %% spawned process should have been able to obtain a worker
+
+    %% Spawned process should have been able to obtain a worker.
     receive
         got_worker -> ?assert(true)
     after
         500 -> ?assert(false)
     end,
-    ?assertEqual(0, length(gen_fsm:sync_send_all_state_event(Pid,
-                 get_avail_workers))),
-    ?assertEqual(5, length(gen_fsm:sync_send_all_state_event(Pid,
-                 get_all_workers))),
+    ?assertEqual(0, length(?sync(Pid, get_avail_workers))),
+    ?assertEqual(5, length(?sync(Pid, get_all_workers))),
     checkin_worker(Pid, C),
     checkin_worker(Pid, D),
-    ?assertEqual(2, length(gen_fsm:sync_send_all_state_event(Pid,
-                 get_avail_workers))),
-    ?assertEqual(5, length(gen_fsm:sync_send_all_state_event(Pid,
-                 get_all_workers))),
+    ?assertEqual(2, length(?sync(Pid, get_avail_workers))),
+    ?assertEqual(5, length(?sync(Pid, get_all_workers))),
     checkin_worker(Pid, E),
     checkin_worker(Pid, F),
-    ?assertEqual(4, length(gen_fsm:sync_send_all_state_event(Pid,
-                 get_avail_workers))),
-    ?assertEqual(5, length(gen_fsm:sync_send_all_state_event(Pid,
-                 get_all_workers))),
+    ?assertEqual(4, length(?sync(Pid, get_avail_workers))),
+    ?assertEqual(5, length(?sync(Pid, get_all_workers))),
     checkin_worker(Pid, G),
-    ?assertEqual(5, length(gen_fsm:sync_send_all_state_event(Pid,
-                 get_avail_workers))),
-    ?assertEqual(5, length(gen_fsm:sync_send_all_state_event(Pid,
-<<<<<<< HEAD
-                 get_all_workers))),
-=======
-                get_all_workers))),
-    ?assertEqual(0, length(gen_fsm:sync_send_all_state_event(Pid,
-                get_all_monitors))),
->>>>>>> d27c012e
-    ok = gen_fsm:sync_send_all_state_event(Pid, stop).
+    ?assertEqual(5, length(?sync(Pid, get_avail_workers))),
+    ?assertEqual(5, length(?sync(Pid, get_all_workers))),
+    ?assertEqual(0, length(?sync(Pid, get_all_monitors))),
+    ok = ?sync(Pid, stop).
 
 pool_empty_no_overflow() ->
-    %% checks the pool handles the empty condition properly when overflow is
-    %% disabled
+    %% Checks the pool handles the empty condition properly when overflow is
+    %% disabled.
     {ok, Pid} = poolboy:start_link([{name, {local, poolboy_test}},
                                     {worker_module, poolboy_test_worker},
                                     {size, 5}, {max_overflow, 0}]),
     Workers = [poolboy:checkout(Pid) || _ <- lists:seq(0, 4)],
-    ?assertEqual(0, length(gen_fsm:sync_send_all_state_event(Pid,
-                 get_avail_workers))),
-    ?assertEqual(5, length(gen_fsm:sync_send_all_state_event(Pid,
-                 get_all_workers))),
+    ?assertEqual(0, length(?sync(Pid, get_avail_workers))),
+    ?assertEqual(5, length(?sync(Pid, get_all_workers))),
     [A, B, C, D, E] = Workers,
     Self = self(),
     spawn(fun() ->
@@ -209,7 +173,8 @@
         Self ! got_worker,
         checkin_worker(Pid, Worker)
     end),
-    %% spawned process should block waiting for worker to be available
+
+    %% Spawned process should block waiting for worker to be available.
     receive
         got_worker -> ?assert(false)
     after
@@ -217,243 +182,181 @@
     end,
     checkin_worker(Pid, A),
     checkin_worker(Pid, B),
-    %% spawned process should have been able to obtain a worker
+
+    %% Spawned process should have been able to obtain a worker.
     receive
         got_worker -> ?assert(true)
     after
         500 -> ?assert(false)
     end,
-    ?assertEqual(2, length(gen_fsm:sync_send_all_state_event(Pid,
-                 get_avail_workers))),
-    ?assertEqual(5, length(gen_fsm:sync_send_all_state_event(Pid,
-                 get_all_workers))),
+    ?assertEqual(2, length(?sync(Pid, get_avail_workers))),
+    ?assertEqual(5, length(?sync(Pid, get_all_workers))),
     checkin_worker(Pid, C),
     checkin_worker(Pid, D),
-    ?assertEqual(4, length(gen_fsm:sync_send_all_state_event(Pid,
-                 get_avail_workers))),
-    ?assertEqual(5, length(gen_fsm:sync_send_all_state_event(Pid,
-                 get_all_workers))),
+    ?assertEqual(4, length(?sync(Pid, get_avail_workers))),
+    ?assertEqual(5, length(?sync(Pid, get_all_workers))),
     checkin_worker(Pid, E),
-    ?assertEqual(5, length(gen_fsm:sync_send_all_state_event(Pid,
-                 get_avail_workers))),
-    ?assertEqual(5, length(gen_fsm:sync_send_all_state_event(Pid,
-<<<<<<< HEAD
-                 get_all_workers))),
-=======
-                get_all_workers))),
-    ?assertEqual(0, length(gen_fsm:sync_send_all_state_event(Pid,
-                get_all_monitors))),
->>>>>>> d27c012e
-    ok = gen_fsm:sync_send_all_state_event(Pid, stop).
+    ?assertEqual(5, length(?sync(Pid, get_avail_workers))),
+    ?assertEqual(5, length(?sync(Pid, get_all_workers))),
+    ?assertEqual(0, length(?sync(Pid, get_all_monitors))),
+    ok = ?sync(Pid, stop).
 
 worker_death() ->
-    %% this test checks that dead workers are only restarted when the pool is
-    %% not full if the overflow count is 0. Meaning, don't restart overflow
-    %% workers.
+    %% Check that dead workers are only restarted when the pool is not full
+    %% and the overflow count is 0. Meaning, don't restart overflow workers.
     {ok, Pid} = poolboy:start_link([{name, {local, poolboy_test}},
                                     {worker_module, poolboy_test_worker},
                                     {size, 5}, {max_overflow, 2}]),
     Worker = poolboy:checkout(Pid),
     kill_worker(Worker),
-    ?assertEqual(5, length(gen_fsm:sync_send_all_state_event(Pid,
-                 get_avail_workers))),
+    ?assertEqual(5, length(?sync(Pid, get_avail_workers))),
     [A, B, C|_Workers] = [poolboy:checkout(Pid) || _ <- lists:seq(0, 6)],
-    ?assertEqual(0, length(gen_fsm:sync_send_all_state_event(Pid,
-                 get_avail_workers))),
-    ?assertEqual(7, length(gen_fsm:sync_send_all_state_event(Pid,
-                 get_all_workers))),
+    ?assertEqual(0, length(?sync(Pid, get_avail_workers))),
+    ?assertEqual(7, length(?sync(Pid, get_all_workers))),
     kill_worker(A),
-    ?assertEqual(0, length(gen_fsm:sync_send_all_state_event(Pid,
-                 get_avail_workers))),
-    ?assertEqual(6, length(gen_fsm:sync_send_all_state_event(Pid,
-                 get_all_workers))),
+    ?assertEqual(0, length(?sync(Pid, get_avail_workers))),
+    ?assertEqual(6, length(?sync(Pid, get_all_workers))),
     kill_worker(B),
     kill_worker(C),
-    ?assertEqual(1, length(gen_fsm:sync_send_all_state_event(Pid,
-                 get_avail_workers))),
-    ?assertEqual(5, length(gen_fsm:sync_send_all_state_event(Pid,
-<<<<<<< HEAD
-                 get_all_workers))),
-=======
-                get_all_workers))),
-    ?assertEqual(4, length(gen_fsm:sync_send_all_state_event(Pid,
-                get_all_monitors))),
->>>>>>> d27c012e
-    ok = gen_fsm:sync_send_all_state_event(Pid, stop).
+    ?assertEqual(1, length(?sync(Pid, get_avail_workers))),
+    ?assertEqual(5, length(?sync(Pid, get_all_workers))),
+    ?assertEqual(4, length(?sync(Pid, get_all_monitors))),
+    ok = ?sync(Pid, stop).
 
 worker_death_while_full() ->
-    %% this test checks that if a worker dies while the pool is full and there
-    %% is a queued checkout, a new worker is started and the checkout
-    %serviced. If there are no queued checkouts, a new worker is not started.
+    %% Check that if a worker dies while the pool is full and there is a
+    %% queued checkout, a new worker is started and the checkout serviced.
+    %% If there are no queued checkouts, a new worker is not started.
     {ok, Pid} = poolboy:start_link([{name, {local, poolboy_test}},
                                     {worker_module, poolboy_test_worker},
                                     {size, 5}, {max_overflow, 2}]),
     Worker = poolboy:checkout(Pid),
     kill_worker(Worker),
-    ?assertEqual(5, length(gen_fsm:sync_send_all_state_event(Pid,
-                 get_avail_workers))),
+    ?assertEqual(5, length(?sync(Pid, get_avail_workers))),
     [A, B|_Workers] = [poolboy:checkout(Pid) || _ <- lists:seq(0, 6)],
-    ?assertEqual(0, length(gen_fsm:sync_send_all_state_event(Pid,
-                 get_avail_workers))),
-    ?assertEqual(7, length(gen_fsm:sync_send_all_state_event(Pid,
-                 get_all_workers))),
+    ?assertEqual(0, length(?sync(Pid, get_avail_workers))),
+    ?assertEqual(7, length(?sync(Pid, get_all_workers))),
     Self = self(),
     spawn(fun() ->
         poolboy:checkout(Pid),
         Self ! got_worker
-        %% XXX don't release the worker. we want to also test
-        %% what happens when the worker pool is full and a worker
-        %% dies with no queued checkouts.
-    end),
-    %% spawned process should block waiting for worker to be available
+        %% XXX: Don't release the worker. We want to also test what happens
+        %% when the worker pool is full and a worker dies with no queued
+        %% checkouts.
+    end),
+
+    %% Spawned process should block waiting for worker to be available.
     receive
         got_worker -> ?assert(false)
     after
         500 -> ?assert(true)
     end,
     kill_worker(A),
-    %% spawned process should have been able to obtain a worker
+
+    %% Spawned process should have been able to obtain a worker.
     receive
         got_worker -> ?assert(true)
     after
         1000 -> ?assert(false)
     end,
     kill_worker(B),
-    ?assertEqual(0, length(gen_fsm:sync_send_all_state_event(Pid,
-                 get_avail_workers))),
-    ?assertEqual(6, length(gen_fsm:sync_send_all_state_event(Pid,
-<<<<<<< HEAD
-                 get_all_workers))),
-=======
-                get_all_workers))),
-    ?assertEqual(6, length(gen_fsm:sync_send_all_state_event(Pid,
-                get_all_monitors))),
->>>>>>> d27c012e
-    ok = gen_fsm:sync_send_all_state_event(Pid, stop).
-
+    ?assertEqual(0, length(?sync(Pid, get_avail_workers))),
+    ?assertEqual(6, length(?sync(Pid, get_all_workers))),
+    ?assertEqual(6, length(?sync(Pid, get_all_monitors))),
+    ok = ?sync(Pid, stop).
 
 worker_death_while_full_no_overflow() ->
-    %% this test tests that if a worker dies while the pool is full AND
-    %% there's no overflow, a new worker is started unconditionally and any
-    %% queued checkouts are serviced
+    %% Check that if a worker dies while the pool is full and there's no
+    %% overflow, a new worker is started unconditionally and any queued
+    %% checkouts are serviced.
     {ok, Pid} = poolboy:start_link([{name, {local, poolboy_test}},
                                     {worker_module, poolboy_test_worker},
                                     {size, 5}, {max_overflow, 0}]),
     Worker = poolboy:checkout(Pid),
     kill_worker(Worker),
-    ?assertEqual(5, length(gen_fsm:sync_send_all_state_event(Pid,
-                 get_avail_workers))),
+    ?assertEqual(5, length(?sync(Pid, get_avail_workers))),
     [A, B, C|_Workers] = [poolboy:checkout(Pid) || _ <- lists:seq(0, 4)],
-    ?assertEqual(0, length(gen_fsm:sync_send_all_state_event(Pid,
-                 get_avail_workers))),
-    ?assertEqual(5, length(gen_fsm:sync_send_all_state_event(Pid,
-                 get_all_workers))),
+    ?assertEqual(0, length(?sync(Pid, get_avail_workers))),
+    ?assertEqual(5, length(?sync(Pid, get_all_workers))),
     Self = self(),
     spawn(fun() ->
         poolboy:checkout(Pid),
         Self ! got_worker
-        %% XXX do not release, need to also test when worker dies
-        %% and no checkouts queued
-    end),
-    %% spawned process should block waiting for worker to be available
+        %% XXX: Do not release, need to also test when worker dies and no
+        %% checkouts queued.
+    end),
+
+    %% Spawned process should block waiting for worker to be available.
     receive
         got_worker -> ?assert(false)
     after
         500 -> ?assert(true)
     end,
     kill_worker(A),
-    %% spawned process should have been able to obtain a worker
+
+    %% Spawned process should have been able to obtain a worker.
     receive
         got_worker -> ?assert(true)
     after
         1000 -> ?assert(false)
     end,
     kill_worker(B),
-    ?assertEqual(1, length(gen_fsm:sync_send_all_state_event(Pid,
-                 get_avail_workers))),
-    ?assertEqual(5, length(gen_fsm:sync_send_all_state_event(Pid,
-                 get_all_workers))),
+    ?assertEqual(1, length(?sync(Pid, get_avail_workers))),
+    ?assertEqual(5, length(?sync(Pid, get_all_workers))),
     kill_worker(C),
-    ?assertEqual(2, length(gen_fsm:sync_send_all_state_event(Pid,
-                 get_avail_workers))),
-    ?assertEqual(5, length(gen_fsm:sync_send_all_state_event(Pid,
-<<<<<<< HEAD
-                 get_all_workers))),
-=======
-                get_all_workers))),
-    ?assertEqual(3, length(gen_fsm:sync_send_all_state_event(Pid,
-                get_all_monitors))),
->>>>>>> d27c012e
-
-    ok = gen_fsm:sync_send_all_state_event(Pid, stop).
+    ?assertEqual(2, length(?sync(Pid, get_avail_workers))),
+    ?assertEqual(5, length(?sync(Pid, get_all_workers))),
+    ?assertEqual(3, length(?sync(Pid, get_all_monitors))),
+    ok = ?sync(Pid, stop).
 
 pool_full_nonblocking_no_overflow() ->
-    %% check that when the pool is full, checkouts return 'full' when the
-    %% option to checkouts nonblocking is enabled.
+    %% Check that when the pool is full, checkouts return 'full' when the
+    %% option to use non-blocking checkouts is used.
     {ok, Pid} = poolboy:start_link([{name, {local, poolboy_test}},
                                     {worker_module, poolboy_test_worker},
                                     {size, 5}, {max_overflow, 0}]),
     Workers = [poolboy:checkout(Pid) || _ <- lists:seq(0, 4)],
-    ?assertEqual(0, length(gen_fsm:sync_send_all_state_event(Pid,
-                 get_avail_workers))),
-    ?assertEqual(5, length(gen_fsm:sync_send_all_state_event(Pid,
-                 get_all_workers))),
+    ?assertEqual(0, length(?sync(Pid, get_avail_workers))),
+    ?assertEqual(5, length(?sync(Pid, get_all_workers))),
     ?assertEqual(full, poolboy:checkout(Pid, false)),
     ?assertEqual(full, poolboy:checkout(Pid, false)),
     A = hd(Workers),
     checkin_worker(Pid, A),
     ?assertEqual(A, poolboy:checkout(Pid)),
-    ?assertEqual(5, length(gen_fsm:sync_send_all_state_event(Pid,
-                get_all_monitors))),
-    ok = gen_fsm:sync_send_all_state_event(Pid, stop).
+    ?assertEqual(5, length(?sync(Pid, get_all_monitors))),
+    ok = ?sync(Pid, stop).
 
 pool_full_nonblocking() ->
-    %% check that when the pool is full, checkouts return 'full' when the
-    %% option to checkouts nonblocking is enabled.
+    %% Check that when the pool is full, checkouts return 'full' when the
+    %% option to use non-blocking checkouts is used.
     {ok, Pid} = poolboy:start_link([{name, {local, poolboy_test}},
                                     {worker_module, poolboy_test_worker},
                                     {size, 5}, {max_overflow, 5}]),
     Workers = [poolboy:checkout(Pid) || _ <- lists:seq(0, 9)],
-    ?assertEqual(0, length(gen_fsm:sync_send_all_state_event(Pid,
-                 get_avail_workers))),
-    ?assertEqual(10, length(gen_fsm:sync_send_all_state_event(Pid,
-                 get_all_workers))),
+    ?assertEqual(0, length(?sync(Pid, get_avail_workers))),
+    ?assertEqual(10, length(?sync(Pid, get_all_workers))),
     ?assertEqual(full, poolboy:checkout(Pid, false)),
     A = hd(Workers),
     checkin_worker(Pid, A),
-    NewWorker = poolboy:checkout(Pid),
-    ?assertEqual(false, is_process_alive(A)), %% overflow workers get shut down
+    NewWorker = poolboy:checkout(Pid, false),
+    ?assertEqual(false, is_process_alive(A)), %% Overflow workers get shutdown
     ?assert(is_pid(NewWorker)),
-<<<<<<< HEAD
     ?assertEqual(full, poolboy:checkout(Pid, false)),
-    ok = gen_fsm:sync_send_all_state_event(Pid, stop).
-=======
-    ?assertEqual(full, poolboy:checkout(Pid)),
-    ?assertEqual(10, length(gen_fsm:sync_send_all_state_event(Pid,
-                get_all_monitors))),
-    ok = gen_fsm:sync_send_all_state_event(Pid, stop).
-
-user_death() ->
-    %% check that a dead user (a process that died with a worker checked out)
+    ?assertEqual(10, length(?sync(Pid, get_all_monitors))),
+    ok = ?sync(Pid, stop).
+
+owner_death() ->
+    %% Check that a dead owner (a process that dies with a worker checked out)
     %% causes the pool to dismiss the worker and prune the state space.
     {ok, Pid} = poolboy:start_link([{name, {local, poolboy_test}},
-            {worker_module, poolboy_test_worker},
-            {size, 5}, {max_overflow, 5}, {checkout_blocks, false}]),
-    spawn(fun() ->
-                  %% you'll have to pry it from my cold, dead hands
-                  poolboy:checkout(Pid),
-                  receive after 500 -> exit(normal) end
-          end),
-    %% on a long enough timeline, the survival rate for everyone drops to zero.
-    receive after 1000 -> ok end,
-    ?assertEqual(5, length(gen_fsm:sync_send_all_state_event(Pid,
-                get_avail_workers))),
-    ?assertEqual(5, length(gen_fsm:sync_send_all_state_event(Pid,
-                get_all_workers))),
-    ?assertEqual(0, length(gen_fsm:sync_send_all_state_event(Pid,
-                get_all_monitors))),
-    ok = gen_fsm:sync_send_all_state_event(Pid, stop).
-    
-
--endif.
->>>>>>> d27c012e
+                                    {worker_module, poolboy_test_worker},
+                                    {size, 5}, {max_overflow, 5}]),
+    spawn(fun() ->
+        poolboy:checkout(Pid),
+        receive after 500 -> exit(normal) end
+    end),
+    timer:sleep(1000),
+    ?assertEqual(5, length(?sync(Pid, get_avail_workers))),
+    ?assertEqual(5, length(?sync(Pid, get_all_workers))),
+    ?assertEqual(0, length(?sync(Pid, get_all_monitors))),
+    ok = ?sync(Pid, stop).